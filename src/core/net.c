--- conflicted
+++ resolved
@@ -139,13 +139,6 @@
     return 0;
 }
 
-<<<<<<< HEAD
-static int janet_stream_mark(void *p, size_t s) {
-    (void) s;
-    janet_pollable_mark((JanetPollable *) p);
-    return 0;
-=======
-
 static void nosigpipe(JSock s) {
 #ifdef SO_NOSIGPIPE
     int enable = 1;
@@ -156,7 +149,12 @@
 #else
     (void) s;
 #endif
->>>>>>> 58374623
+}
+
+static int janet_stream_mark(void *p, size_t s) {
+    (void) s;
+    janet_pollable_mark((JanetPollable *) p);
+    return 0;
 }
 
 /*
@@ -180,8 +178,7 @@
             janet_mark(janet_wrap_buffer(state->buf));
             break;
         case JANET_ASYNC_EVENT_CLOSE:
-            /* Read is finished, even if chunk is incomplete */
-            janet_schedule(s->fiber, janet_wrap_nil());
+            janet_cancel(s->fiber, janet_cstringv("stream closed"));
             return JANET_ASYNC_STATUS_DONE;
         case JANET_ASYNC_EVENT_READ:
             /* Read in bytes */
@@ -215,15 +212,23 @@
 
             /* Resume if done */
             if (!state->is_chunk || bytes_left == 0) {
+                JanetSignal sig = JANET_SIGNAL_OK;
                 Janet resume_val;
                 if (state->is_recv_from) {
                     void *abst = janet_abstract(&AddressAT, socklen);
                     memcpy(abst, &saddr, socklen);
                     resume_val = janet_wrap_abstract(abst);
                 } else {
-                    resume_val = nread > 0 ? janet_wrap_buffer(buffer) : janet_wrap_nil();
+                    if (nread > 0) {
+                        resume_val = janet_wrap_buffer(buffer);
+                    } else {
+                        sig = JANET_SIGNAL_ERROR;
+                        resume_val = (nread == -1)
+                            ? janet_cstringv(strerror(JLASTERR))
+                            : janet_cstringv("could not read");
+                    }
                 }
-                janet_schedule(s->fiber, resume_val);
+                janet_schedule_signal(s->fiber, resume_val, sig);
                 return JANET_ASYNC_STATUS_DONE;
             }
         }
@@ -232,7 +237,6 @@
     return JANET_ASYNC_STATUS_NOT_DONE;
 }
 
-<<<<<<< HEAD
 JANET_NO_RETURN static void janet_sched_read(JanetStream *stream, JanetBuffer *buf, int32_t nbytes) {
     NetStateRead *state = (NetStateRead *) janet_listen(stream, net_machine_read,
                           JANET_ASYNC_LISTEN_READ, sizeof(NetStateRead));
@@ -292,7 +296,7 @@
             }
             break;
         case JANET_ASYNC_EVENT_CLOSE:
-            janet_schedule(s->fiber, janet_wrap_nil());
+            janet_cancel(s->fiber, janet_cstringv("stream closed"));
             return JANET_ASYNC_STATUS_DONE;
         case JANET_ASYNC_EVENT_WRITE: {
             int32_t start, len;
@@ -306,9 +310,9 @@
                 bytes = state->src.str;
                 len = janet_string_length(bytes);
             }
+            JReadInt nwrote = 0;
             if (start < len) {
                 int32_t nbytes = len - start;
-                JReadInt nwrote;
                 do {
                     void *dest_abst = state->dest_abst;
                     if (dest_abst) {
@@ -316,147 +320,6 @@
                                         (struct sockaddr *) dest_abst, janet_abstract_size(dest_abst));
                     } else {
                         nwrote = send(s->pollable->handle, bytes + start, nbytes, MSG_NOSIGNAL);
-=======
-/* Add a loop fd to the global event loop */
-static int janet_loop_schedule(JanetLoopFD lfd, short events) {
-    if (janet_vm_loop_count == JANET_LOOPFD_MAX) {
-        return -1;
-    }
-    int index = janet_vm_loop_count++;
-    janet_vm_loopfds[index] = lfd;
-    janet_vm_pollfds[index].fd = lfd.stream->fd;
-    janet_vm_pollfds[index].events = events;
-    janet_vm_pollfds[index].revents = 0;
-    return index;
-}
-
-/* Remove event from list */
-static void janet_loop_rmindex(int index) {
-    janet_vm_loopfds[index] = janet_vm_loopfds[--janet_vm_loop_count];
-    janet_vm_pollfds[index] = janet_vm_pollfds[janet_vm_loop_count];
-}
-
-
-/* Return delta in number of loop fds. Abstracted out so
- * we can separate out the polling logic */
-static size_t janet_loop_event(size_t index) {
-    JanetLoopFD *jlfd = janet_vm_loopfds + index;
-    JanetStream *stream = jlfd->stream;
-    JSock fd = stream->fd;
-    int ret = 1;
-    int should_resume = 0;
-    Janet resumeval = janet_wrap_nil();
-    JanetSignal resumesignal = JANET_SIGNAL_OK;
-    if (stream->flags & JANET_STREAM_CLOSED) {
-        should_resume = 1;
-        resumeval = janet_cstringv("stream is closed");
-        resumesignal = JANET_SIGNAL_ERROR;
-        ret = 0;
-    } else {
-        switch (jlfd->event_type) {
-            case JLE_READ_CHUNK:
-            case JLE_READ_SOME: {
-                JanetBuffer *buffer = jlfd->data.read_chunk.buf;
-                int32_t bytes_left = jlfd->data.read_chunk.bytes_left;
-                janet_buffer_extra(buffer, bytes_left);
-                if (!(stream->flags & JANET_STREAM_READABLE)) {
-                    should_resume = 1;
-                    ret = 0;
-                    resumesignal = JANET_SIGNAL_ERROR;
-                    resumeval = janet_cstringv("stream not readable");
-                    break;
-                }
-                JReadInt nread;
-                do {
-                    nread = recv(fd, buffer->data + buffer->count, bytes_left, 0);
-                } while (nread == -1 && JLASTERR == JEINTR);
-                if (JLASTERR == JEAGAIN || JLASTERR == JEWOULDBLOCK) {
-                    ret = 1;
-                    break;
-                }
-
-                if (nread > 0) {
-                    buffer->count += nread;
-                    bytes_left -= nread;
-                } else {
-                    bytes_left = 0;
-                }
-                if (jlfd->event_type == JLE_READ_SOME || bytes_left == 0) {
-                    should_resume = 1;
-                    if (nread > 0) {
-                        resumeval = janet_wrap_buffer(buffer);
-                    } else {
-                        if (nread == 0) {
-                            resumeval = janet_cstringv("could not read from stream");
-                        } else {
-                            resumeval = janet_cstringv(strerror(JLASTERR));
-                        }
-                        resumesignal = JANET_SIGNAL_ERROR;
-                    }
-                    ret = 0;
-                } else {
-                    jlfd->data.read_chunk.bytes_left = bytes_left;
-                    ret = 1;
-                }
-                break;
-            }
-            case JLE_READ_ACCEPT: {
-                JSock connfd = accept(fd, NULL, NULL);
-                if (JSOCKVALID(connfd)) {
-                    /* Made a new connection socket */
-                    nosigpipe(connfd);
-                    JanetStream *stream = make_stream(connfd, JANET_STREAM_READABLE | JANET_STREAM_WRITABLE);
-                    Janet streamv = janet_wrap_abstract(stream);
-                    JanetFunction *handler = jlfd->data.read_accept.handler;
-                    Janet out;
-                    JanetFiber *fiberp = NULL;
-                    /* Launch connection fiber */
-                    JanetSignal sig = janet_pcall(handler, 1, &streamv, &out, &fiberp);
-                    if (sig != JANET_SIGNAL_OK && sig != JANET_SIGNAL_EVENT) {
-                        janet_stacktrace(fiberp, out);
-                    }
-                }
-                ret = JANET_LOOPFD_MAX;
-                break;
-            }
-            case JLE_WRITE_FROM_BUFFER:
-            case JLE_WRITE_FROM_STRINGLIKE: {
-                int32_t start, len;
-                const uint8_t *bytes;
-                if (!(stream->flags & JANET_STREAM_WRITABLE)) {
-                    should_resume = 1;
-                    resumesignal = JANET_SIGNAL_ERROR;
-                    resumeval = janet_cstringv("stream not writeable");
-                    ret = 0;
-                    break;
-                }
-                if (jlfd->event_type == JLE_WRITE_FROM_BUFFER) {
-                    JanetBuffer *buffer = jlfd->data.write_from_buffer.buf;
-                    bytes = buffer->data;
-                    len = buffer->count;
-                    start = jlfd->data.write_from_buffer.start;
-                } else {
-                    bytes = jlfd->data.write_from_stringlike.str;
-                    len = janet_string_length(bytes);
-                    start = jlfd->data.write_from_stringlike.start;
-                }
-                if (start < len) {
-                    int32_t nbytes = len - start;
-                    JReadInt nwrote;
-                    do {
-                        nwrote = send(fd, bytes + start, nbytes, MSG_NOSIGNAL);
-                    } while (nwrote == -1 && JLASTERR == JEINTR);
-                    if (nwrote > 0) {
-                        start += nwrote;
-                    } else {
-                        resumesignal = JANET_SIGNAL_ERROR;
-                        if (nwrote == -1) {
-                            resumeval = janet_cstringv(strerror(JLASTERR));
-                        } else {
-                            resumeval = janet_cstringv("could not write");
-                        }
-                        start = len;
->>>>>>> 58374623
                     }
                 } while (nwrote == -1 && JLASTERR == JEINTR);
                 if (nwrote > 0) {
@@ -467,7 +330,13 @@
             }
             state->start = start;
             if (start >= len) {
-                janet_schedule(s->fiber, janet_wrap_nil());
+                if (nwrote > 0) {
+                    janet_schedule(s->fiber, janet_wrap_nil());
+                } else if (nwrote == 0) {
+                    janet_cancel(s->fiber, janet_cstringv("could not write"));
+                } else {
+                    janet_cancel(s->fiber, janet_cstringv(strerror(JLASTERR)));
+                }
                 return JANET_ASYNC_STATUS_DONE;
             }
             break;
@@ -477,7 +346,6 @@
     return JANET_ASYNC_STATUS_NOT_DONE;
 }
 
-<<<<<<< HEAD
 JANET_NO_RETURN static void janet_sched_write_buffer(JanetStream *stream, JanetBuffer *buf, void *dest_abst) {
     NetStateWrite *state = (NetStateWrite *) janet_listen(stream, net_machine_write,
                            JANET_ASYNC_LISTEN_WRITE, sizeof(NetStateWrite));
@@ -487,17 +355,6 @@
     state->dest_abst = dest_abst;
     janet_await();
 }
-=======
-    /* Resume a fiber for some events */
-    if (NULL != jlfd->fiber && should_resume) {
-        /* Resume the fiber */
-        Janet out;
-        JanetSignal sig = janet_continue_signal(jlfd->fiber, resumeval, &out, resumesignal);
-        if (sig != JANET_SIGNAL_OK && sig != JANET_SIGNAL_EVENT) {
-            janet_stacktrace(jlfd->fiber, out);
-        }
-    }
->>>>>>> 58374623
 
 
 JANET_NO_RETURN static void janet_sched_write_stringlike(JanetStream *stream, const uint8_t *str, void *dest_abst) {
@@ -538,6 +395,7 @@
             JSock connfd = accept(s->pollable->handle, NULL, NULL);
             if (JSOCKVALID(connfd)) {
                 /* Made a new connection socket */
+                nosigpipe(connfd);
                 JanetStream *stream = make_stream(connfd, JANET_STREAM_READABLE | JANET_STREAM_WRITABLE);
                 Janet streamv = janet_wrap_abstract(stream);
                 JanetFiber *fiber = janet_fiber(state->function, 64, 1, &streamv);
@@ -560,11 +418,12 @@
         default:
             break;
         case JANET_ASYNC_EVENT_CLOSE:
-            janet_schedule(s->fiber, janet_wrap_nil());
+            janet_cancel(s->fiber, janet_cstringv("stream closed"));
             return JANET_ASYNC_STATUS_DONE;
         case JANET_ASYNC_EVENT_READ: {
             JSock connfd = accept(s->pollable->handle, NULL, NULL);
             if (JSOCKVALID(connfd)) {
+                nosigpipe(connfd);
                 JanetStream *stream = make_stream(connfd, JANET_STREAM_READABLE | JANET_STREAM_WRITABLE);
                 Janet streamv = janet_wrap_abstract(stream);
                 janet_schedule(s->fiber, streamv);
@@ -732,11 +591,6 @@
     if (setsockopt(sfd, SOL_SOCKET, SO_REUSEADDR, (char *) &enable, sizeof(int)) < 0) {
         return "setsockopt(SO_REUSEADDR) failed";
     }
-#ifdef SO_NOSIGPIPE
-    if (setsockopt(sfd, SOL_SOCKET, SO_NOSIGPIPE, &enable, sizeof(int)) < 0) {
-        return "setsockopt(SO_NOSIGPIPE) failed";
-    }
-#endif
 #ifdef SO_REUSEPORT
     if (setsockopt(sfd, SOL_SOCKET, SO_REUSEPORT, &enable, sizeof(int)) < 0) {
         return "setsockopt(SO_REUSEPORT) failed";
@@ -762,7 +616,6 @@
             free(ai);
             janet_panic("could not create socket");
         }
-<<<<<<< HEAD
         const char *err = serverify_socket(sfd);
         if (NULL != err || bind(sfd, (struct sockaddr *)ai, sizeof(struct sockaddr_un))) {
             JSOCKCLOSE(sfd);
@@ -783,11 +636,6 @@
             }
             /* Bind */
             if (bind(sfd, rp->ai_addr, (int) rp->ai_addrlen) == 0) break;
-=======
-        nosigpipe(sfd);
-#ifdef SO_REUSEPORT
-        if (setsockopt(sfd, SOL_SOCKET, SO_REUSEPORT, &enable, sizeof(int)) < 0) {
->>>>>>> 58374623
             JSOCKCLOSE(sfd);
         }
         freeaddrinfo(ai);
@@ -795,6 +643,8 @@
             janet_panic("could not bind to any sockets");
         }
     }
+
+    nosigpipe(sfd);
 
     if (socktype == SOCK_DGRAM) {
         /* Datagram server (UDP) */
@@ -982,12 +832,8 @@
         JDOC("(net/read stream nbytes &opt buf timeout)\n\n"
              "Read up to n bytes from a stream, suspending the current fiber until the bytes are available. "
              "If less than n bytes are available (and more than 0), will push those bytes and return early. "
-<<<<<<< HEAD
              "Takes an optional timeout in seconds, after which will return nil. "
-             "Returns a buffer with up to n more bytes in it.")
-=======
              "Returns a buffer with up to n more bytes in it, or raises an error if the read failed.")
->>>>>>> 58374623
     },
     {
         "net/chunk", cfun_stream_chunk,
@@ -999,9 +845,8 @@
         "net/write", cfun_stream_write,
         JDOC("(net/write stream data &opt timeout)\n\n"
              "Write data to a stream, suspending the current fiber until the write "
-<<<<<<< HEAD
              "completes. Takes an optional timeout in seconds, after which will return nil. "
-             "Returns stream.")
+             "Returns nil, or raises an error if the write failed.")
     },
     {
         "net/send-to", cfun_stream_send_to,
@@ -1021,9 +866,6 @@
         JDOC("(net/flush stream)\n\n"
              "Make sure that a stream is not buffering any data. This temporarily disables Nagle's algorithm. "
              "Use this to make sure data is sent without delay. Returns stream.")
-=======
-             "completes. Returns nil, or raises an error if the write failed.")
->>>>>>> 58374623
     },
     {
         "net/close", cfun_stream_close,
