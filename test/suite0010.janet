--- conflicted
+++ resolved
@@ -161,11 +161,14 @@
            ([err] :caught))))
     "regression #638"))
 
-<<<<<<< HEAD
+
 # Struct prototypes
 (def x (struct/with-proto {1 2 3 4} 5 6))
 (def y (-> x marshal unmarshal))
 (def z {1 2 3 4})
+(assert (= 2 (get x 1)) "struct get proto value 1")
+(assert (= 4 (get x 3)) "struct get proto value 2")
+(assert (= 6 (get x 5)) "struct get proto value 3")
 (assert (= x y) "struct proto marshal equality 1")
 (assert (= (getproto x) (getproto y)) "struct proto marshal equality 2")
 (assert (= 0 (cmp x y)) "struct proto comparison 1")
@@ -179,7 +182,7 @@
 (assert (deep= x y) "struct proto deep= 1")
 (assert (deep-not= x z) "struct proto deep= 2")
 (assert (deep-not= y z) "struct proto deep= 3")
-=======
+
 # Issue #751
 (def t {:side false})
 (assert (nil? (get-in t [:side :note])) "get-in with false value")
@@ -188,6 +191,5 @@
 
 (assert (= (math/gcd 462 1071) 21) "math/gcd 1")
 (assert (= (math/lcm 462 1071) 23562) "math/lcm 1")
->>>>>>> fd37567c
 
 (end-suite)