# Changelog
All notable changes to this project will be documented in this file.

## Unreleased - ???
<<<<<<< HEAD
- Silence warnings in some compilers.
=======
- Allow passing a second argument to `disasm`.
- Add `cancel`. Resumes a fiber but makes it immediately error at the yield point.
- Allow multi-line paste into built in repl.
- Add `(curenv)`.
>>>>>>> 5dda83dc
- Change `net/read`, `net/chunk`, and `net/write` to raise errors in the case of failures.
- Add `janet_continue_signal` to C API. This indirectly enables C functions that yield to the event loop
  to raise errors or other signals.
- Update meson build script to fix bug on Debian's version of meson
- Add `xprint`, `xprin`, `xprintf`, and `xprinf`.
- `net/write` now raises an error message if write fails.
- Fix issue with SIGPIPE on macOS and BSDs.

## 1.11.3 - 2020-08-03
- Add `JANET_HASHSEED` environment variable when `JANET_PRF` is enabled.
- Expose `janet_cryptorand` in C API.
- Properly initialize PRF in default janet program
- Add `index-of` to core library.
- Add `-fPIC` back to core CFLAGS (non-optional when compiling default client with Makefile)
- Fix defaults on Windows for ARM
- Fix defaults on NetBSD.

## 1.11.1 - 2020-07-25
- Fix jpm and git with multiple git installs on Windows
- Fix importing a .so file in the current directory
- Allow passing byte sequence types directly to typed-array constructors.
- Fix bug sending files between threads.
- Disable PRF by default.
- Update the soname.

## 1.11.0 - 2020-07-18
- Add `forever` macro.
- Add `any?` predicate to core.
- Add `jpm list-pkgs` subcommand to see which package aliases are in the listing.
- Add `jpm list-installed` subcommand to see which packages are installed.
- Add `math/int-min`, `math/int-max`, `math/int32-min`, and `math/int32-max` for getting integer limits.
- The gc interval is now autotuned, to prevent very bad gc behavior.
- Improvements to the bytecode compiler, Janet will now generate more efficient bytecode.
- Add `peg/find`, `peg/find-all`, `peg/replace`, and `peg/replace-all`
- Add `math/nan`
- Add `forv` macro
- Add `symbol/slice`
- Add `keyword/slice`
- Allow cross compilation with Makefile.
- Change `compare-primitve` to `cmp` and make it more efficient.
- Add `reverse!` for reversing an array or buffer in place.
- `janet_dobytes` and `janet_dostring` return parse errors in \*out
- Add `repeat` macro for iterating something n times.
- Add `eachy` (each yield) macro for iterating a fiber.
- Fix `:generate` verb in loop macro to accept non symbols as bindings.
- Add `:h`, `:h+`, and `:h*` in `default-peg-grammar` for hexidecimal digits.
- Fix `%j` formatter to print numbers precisely (using the `%.17g` format string to printf).

## 1.10.1 - 2020-06-18
- Expose `janet_table_clear` in API.
- Respect `JANET_NO_PROCESSES` define when building
- Fix `jpm` rules having multiple copies of the same dependency.
- Fix `jpm` install in some cases.
- Add `array/trim` and `buffer/trim` to shrink the backing capacity of these types
  to their current length.

## 1.10.0 - 2020-06-14
- Hardcode default jpm paths on install so env variables are needed in fewer cases.
- Add `:no-compile` to `create-executable` option for jpm.
- Fix bug with the `trace` function.
- Add `:h`, `:a`, and `:c` flags to `thread/new` for creating new kinds of threads.
  By default, threads will now consume much less memory per thread, but sending data between
  threads may cost more.
- Fix flychecking when using the `use` macro.
- CTRL-C no longer exits the repl, and instead cancels the current form.
- Various small bug fixes
- New MSI installer instead of NSIS based installer.
- Make `os/realpath` work on windows.
- Add polymorphic `compare` functions for comparing numbers.
- Add `to` and `thru` peg combinators.
- Add `JANET_GIT` environment variable to jpm to use a specific git binary (useful mainly on windows).
- `asm` and `disasm` functions now use keywords instead of macros for keys. Also
  some slight changes to the way constants are encoded (remove wrapping `quote` in some cases).
- Expose current macro form inside macros as (dyn :macro-form)
- Add `tracev` macro.
- Fix compiler bug that emitted incorrect code in some cases for while loops that create closures.
- Add `:fresh` option to `(import ...)` to overwrite the module cache.
- `(range x y 0)` will return an empty array instead of hanging forever.
- Rename `jpm repl` to `jpm debug-repl`.

## 1.9.1 - 2020-05-12
- Add :prefix option to declare-source
- Re-enable minimal builds with the debugger.
- Add several flags for configuring Janet on different platforms.
- Fix broken meson build from 1.9.0 and add meson to CI.
- Fix compilation issue when nanboxing is disabled.

## 1.9.0 - 2020-05-10
- Add `:ldflags` option to many jpm declare functions.
- Add `errorf` to core.
- Add `lenprefix` combinator to PEGs.
- Add `%M`, `%m`, `%N`, and `%n` formatters to formatting functions. These are the
  same as `%Q`, `%q`, `%P`, and `%p`, but will not truncate long values.
- Add `fiber/root`.
- Add beta `net/` module to core for socket based networking.
- Add the `parse` function to parse strings of source code more conveniently.
- Add `jpm rule-tree` subcommand.
- Add `--offline` flag to jpm to force use of the cache.
- Allow sending pointers and C functions across threads via `thread/send`.
- Fix bug in `getline`.
- Add `sh-rule` and `sh-phony` to jpm's dialect of Janet.
- Change C api's `janet_formatb` -> `janet_formatbv`, and add new function `janet_formatb` to C api.
- Add `edefer` macro to core.
- A struct/table literal/constructor with duplicate keys will use the last value given.
  Previously, this was inconsistent between tables and structs, literals and constructor functions.
- Add debugger to core. The debugger functions are only available
  in a debug repl, and are prefixed by a `.`.
- Add `sort-by` and `sorted-by` to core.
- Support UTF-8 escapes in strings via `\uXXXX` or `\UXXXXXX`.
- Add `math/erf`
- Add `math/erfc`
- Add `math/log1p`
- Add `math/next`
- Add os/umask
- Add os/perm-int
- Add os/perm-string
- Add :int-permissions option for os/stat.
- Add `jpm repl` subcommand, as well as `post-deps` macro in project.janet files.
- Various bug fixes.

## 1.8.1 - 2020-03-31
- Fix bugs for big endian systems
- Fix 1.8.0 regression on BSDs

## 1.8.0 - 2020-03-29
- Add `reduce2`, `accumulate`, and `accumulate2`.
- Add lockfiles to `jpm` via `jpm make-lockfile` and `jpm load-lockfile`.
- Add `os/realpath` (Not supported on windows).
- Add `os/chmod`.
- Add `chr` macro.
- Allow `_` in the `match` macro to match anything without creating a binding
  or doing unification. Also change behavior of matching nil.
- Add `:range-to` and `:down-to` verbs in the `loop` macro.
- Fix `and` and `or` macros returning nil instead of false in some cases.
- Allow matching successfully against nil values in the `match` macro.
- Improve `janet_formatc` and `janet_panicf` formatters to be more like `string/format`.
  This makes it easier to make nice error messages from C.
- Add `signal`
- Add `fiber/can-resume?`
- Allow fiber functions to accept arguments that are passed in via `resume`.
- Make flychecking slightly less strict but more useful
- Correct arity for `next`
- Correct arity for `marshal`
- Add `flush` and `eflush`
- Add `prompt` and `return` on top of signal for user friendly delimited continuations.
- Fix bug in buffer/blit when using the offset-src argument.
- Fix segfault with malformed pegs.

## 1.7.0 - 2020-02-01
- Remove `file/fileno` and `file/fdopen`.
- Remove `==`, `not==`, `order<`, `order>`, `order<=`, and `order>=`. Instead, use the normal
  comparison and equality functions.
- Let abstract types define a hash function and comparison/equality semantics. This lets
  abstract types much better represent value types. This adds more fields to abstract types, which
  will generate warnings when compiled against other versions.
- Remove Emscripten build. Instead, use the amalgamated source code with a custom toolchain.
- Update documentation.
- Add `var-`
- Add `module/add-paths`
- Add `file/temp`
- Add `mod` function to core.
- Small bug fixes
- Allow signaling from C functions (yielding) via janet\_signalv. This
  makes it easy to write C functions that work with event loops, such as
  in libuv or embedded in a game.
- Add '%j' formatting option to the format family of functions.
- Add `defer`
- Add `assert`
- Add `when-with`
- Add `if-with`
- Add completion to the default repl based on currently defined bindings. Also generally improve
  the repl keybindings.
- Add `eachk`
- Add `eachp`
- Improve functionality of the `next` function. `next` now works on many different
  types, not just tables and structs. This allows for more generic data processing.
- Fix thread module issue where sometimes decoding a message failed.
- Fix segfault regression when macros are called with bad arity.

## 1.6.0 - 2019-12-22
- Add `thread/` module to the core.
- Allow seeding RNGs with any sequence of bytes. This provides
  a wider key space for the RNG. Exposed in C as `janet_rng_longseed`.
- Fix issue in `resume` and similar functions that could cause breakpoints to be skipped.
- Add a number of new math functions.
- Improve debugger experience and capabilities. See examples/debugger.janet
  for what an interactive debugger could look like.
- Add `debug/step` (janet\_step in the C API) for single stepping Janet bytecode.
- The built in repl now can enter the debugger on any signal (errors, yields,
  user signals, and debug signals). To enable this, type (setdyn :debug true)
  in the repl environment.
- When exiting the debugger, the fiber being debugged is resumed with the exit value
  of the debug session (the value returned by `(quit return-value)`, or nil if user typed Ctrl-D).
- `(quit)` can take an optional argument that is the return value. If a module
  contains `(quit some-value)`, the value of that module returned to `(require "somemod")`
  is the return value. This lets module writers completely customize a module without writing
  a loader.
- Add nested quasiquotation.
- Add `os/cryptorand`
- Add `prinf` and `eprinf` to be have like `printf` and `eprintf`. The latter two functions
  now including a trailing newline, like the other print functions.
- Add nan?
- Add `janet_in` to C API.
- Add `truthy?`
- Add `os/environ`
- Add `buffer/fill` and `array/fill`
- Add `array/new-filled`
- Use `(doc)` with no arguments to see available bindings and dynamic bindings.
- `jpm` will use `CC` and `AR` environment variables when compiling programs.
- Add `comptime` macro for compile time evaluation.
- Run `main` functions in scripts if they exist, just like jpm standalone binaries.
- Add `protect` macro.
- Add `root-env` to get the root environment table.
- Change marshalling protocol with regard to abstract types.
- Add `show-paths` to `jpm`.
- Add several default patterns, like `:d` and `:s+`, to PEGs.
- Update `jpm` path settings to make using `jpm` easier on non-global module trees.
- Numerous small bug fixes and usability improvements.

### 1.5.1 - 2019-11-16
- Fix bug when printing buffer to self in some edge cases.
- Fix bug with `jpm` on windows.
- Fix `update` return value.

## 1.5.0 - 2019-11-10
- `os/date` now defaults to UTC.
- Add `--test` flag to jpm to test libraries on installation.
- Add `math/rng`, `math/rng-int`, and `math/rng-uniform`.
- Add `in` function to index in a stricter manner. Conversely, `get` will
  now not throw errors on bad keys.
- Indexed types and byte sequences will now error when indexed out of range or
  with bad keys.
- Add rng functions to Janet. This also replaces the RNG behind `math/random`
  and `math/seedrandom` with a consistent, platform independent RNG.
- Add `with-vars` macro.
- Add the `quickbin` command to jpm.
- Create shell.c when making the amalgamated source. This can be compiled with
  janet.c to make the janet interpreter.
- Add `cli-main` function to the core, which invokes Janet's CLI interface.
  This basically moves what was init.janet into boot.janet.
- Improve flychecking, and fix flychecking bugs introduced in 1.4.0.
- Add `prin`, `eprint`, `eprintf` and `eprin` functions. The
  functions prefix with e print to `(dyn :err stderr)`
- Print family of functions can now also print to buffers
  (before, they could only print to files.) Output can also
  be completely disabled with `(setdyn :out false)`.
- `printf` is now a c function for optimizations in the case
  of printing to buffers.

## 1.4.0 - 2019-10-14
- Add `quit` function to exit from a repl, but not always exit the entire
  application.
- Add `update-pkgs` to jpm.
- Integrate jpm with https://github.com/janet-lang/pkgs.git. jpm can now
  install packages based on their short names in the package listing, which
  can be customized via an env variable.
- Add `varfn` macro
- Add compile time arity checking when function in function call is known.
- Added `slice` to the core library.
- The `*/slice` family of functions now can take nil as start or end to get
  the same behavior as the defaults (0 and -1) for those parameters.
- `string/` functions that take a pattern to search for will throw an error
  when receiving the empty string.
- Replace (start:end) style stacktrace source position information with
  line, column. This should be more readable for humans. Also, range information
  can be recovered by re-parsing source.

## 1.3.1 - 2019-09-21
- Fix some linking issues when creating executables with native dependencies.
- jpm now runs each test script in a new interpreter.
- Fix an issue that prevent some valid programs from compiling.
- Add `mean` to core.
- Abstract types that implement the `:+`, `:-`, `:*`, `:/`, `:>`, `:==`, `:<`,
  `:<=`, and `:>=` methods will work with the corresponding built-in
  arithmetic functions. This means built-in integer types can now be used as
  normal number values in many contexts.
- Allow (length x) on typed arrays an other abstract types that implement
  the :length method.

## 1.3.0 - 2019-09-05
- Add `get-in`, `put-in`, `update-in`, and `freeze` to core.
- Add `jpm run rule` and `jpm rules` to jpm to improve utility and discoverability of jpm.
- Remove `cook` module and move `path` module to https://github.com/janet-lang/path.git.
  The functionality in `cook` is now bundled directly in the `jpm` script.
- Add `buffer/format` and `string/format` format flags `Q` and `q` to print colored and
  non-colored single-line values, similar to `P` and `p`.
- Change default repl to print long sequences on one line and color stacktraces if color is enabled.
- Add `backmatch` pattern for PEGs.
- jpm detects if not in a Developer Command prompt on windows for a better error message.
- jpm install git submodules in dependencies
- Change default fiber stack limit to the maximum value of a 32 bit signed integer.
- Some bug fixes with `jpm`
- Fix bugs with pegs.
- Add `os/arch` to get ISA that janet was compiled for
- Add color to stacktraces via `(dyn :err-color)`

## 1.2.0 - 2019-08-08
- Add `take` and `drop` functions that are easier to use compared to the
  existing slice functions.
- Add optional default value to `get`.
- Add function literal short-hand via `|` reader macro, which maps to the
  `short-fn` macro.
- Add `int?` and `nat?` functions to the core.
- Add `(dyn :executable)` at top level to get what used to be
  `(process/args 0)`.
- Add `:linux` to platforms returned by `(os/which)`.
- Update jpm to build standalone executables. Use `declare-executable` for this.
- Add `use` macro.
- Remove `process/args` in favor of `(dyn :args)`.
- Fix bug with Nanbox implementation allowing users to created
  custom values of any type with typed array and marshal modules, which
  was unsafe.
- Add `janet_wrap_number_safe` to API, for converting numbers to Janets
  where the number could be any 64 bit, user provided bit pattern. Certain
  NaN values (which a machine will never generate as a result of a floating
  point operation) are guarded against and converted to a default NaN value.

## 1.1.0 - 2019-07-08
- Change semantics of `-l` flag to be import rather than dofile.
- Fix compiler regression in top level defs with destructuring.
- Add `table/clone`.
- Improve `jpm` tool with git and dependency capabilities, as well as better
  module uninstalls.

## 1.0.0 - 2019-07-01
- Add `with` macro for resource handling.
- Add `propagate` function so we can "rethrow" signals after they are
  intercepted. This makes signals even more flexible.
- Add `JANET_NO_DOCSTRINGS` and `JANET_NO_SOURCEMAPS` defines in janetconf.h
  for shrinking binary size.
  This seems to save about 50kB in most builds, so it's not usually worth it.
- Update module system to allow relative imports. The `:cur:` pattern
  in `module/expand-path` will expand to the directory part of the current file, or
  whatever the value of `(dyn :current-file)` is. The `:dir:` pattern gets
  the directory part of the input path name.
- Remove `:native:` pattern in `module/paths`.
- Add `module/expand-path`
- Remove `module/*syspath*` and `module/*headerpath*` in favor of dynamic
  bindings `:syspath` and `:headerpath`.
- Compiled PEGs can now be marshaled and unmarshaled.
- Change signature to `parser/state`
- Add `:until` verb to loop.
- Add `:p` flag to `fiber/new`.
- Add `file/{fdopen,fileno}` functions.
- Add `parser/clone` function.
- Add optional argument to `parser/where` to set parser byte index.
- Add optional `env` argument to `all-bindings` and `all-dynamics`.
- Add scratch memory C API functions for auto-released memory on next gc.
  Scratch memory differs from normal GCed memory as it can also be freed normally
  for better performance.
- Add API compatibility checking for modules. This will let native modules not load
  when the host program is not of a compatible version or configuration.
- Change signature of `os/execute` to be much more flexible.

## 0.6.0 - 2019-05-29
- `file/close` returns exit code when closing file opened with `file/popen`.
- Add `os/rename`
- Update windows installer to include tools like `jpm`.
- Add `jpm` tool for building and managing projects.
- Change interface to `cook` tool.
- Add optional filters to `module/paths` to further refine import methods.
- Add keyword arguments via `&keys` in parameter list.
- Add `-k` flag for flychecking source.
- Change signature to `compile` function.
- Add `module/loaders` for custom loading functions.
- Add external unification to `match` macro.
- Add static library to main build.
- Add `janet/*headerpath*` and change location of installed headers.
- Let `partition` take strings.
- Haiku OS support
- Add `string/trim`, `string/trimr`, and `string/triml`.
- Add `dofile` function.
- Numbers require at least 1 significant digit.
- `file/read` will return nil on end of file.
- Fix various bugs.

## 0.5.0 - 2019-05-09
- Fix some bugs with buffers.
- Add `trace` and `untrace` to the core library.
- Add `string/has-prefix?` and `string/has-suffix?` to string module.
- Add simple debugger to repl that activates on errors or debug signal
- Remove `*env*` and `*doc-width*`.
- Add `fiber/getenv`, `fiber/setenv`, and `dyn`, and `setdyn`.
- Add support for dynamic bindings (via the `dyn` and `setdyn` functions).
- Change signatures of some functions like `eval` which no longer takes
  an optional environment.
- Add printf function
- Make `pp` configurable with dynamic binding `:pretty-format`.
- Remove the `meta` function.
- Add `with-dyns` for blocks with dynamic bindings assigned.
- Allow leading and trailing newlines in backtick-delimited string (long strings).
  These newlines will not be included in the actual string value.

## 0.4.1 - 2019-04-14
- Squash some bugs
- Peg patterns can now make captures in any position in a grammar.
- Add color to repl output
- Add array/remove function
- Add meson build support
- Add int module for int types
- Add meson build option
- Add (break) special form and improve loop macro
- Allow abstract types to specify custom tostring method
- Extend C API for marshalling abstract types and other values
- Add functions to `os` module.

## 0.4.0 - 2019-03-08
- Fix a number of smaller bugs
- Added :export option to import and require
- Added typed arrays
- Remove `callable?`.
- Remove `tuple/append` and `tuple/prepend`, which may have seemed like `O(1)`
  operations. Instead, use the `splice` special to extend tuples.
- Add `-m` flag to main client to allow specifying where to load
  system modules from.
- Add `-c` flag to main client to allow compiling Janet modules to images.
- Add `string/format` and `buffer/format`.
- Remove `string/pretty` and `string/number`.
- `make-image` function creates pre compiled images for janet. These images
  link to the core library. They can be loaded via require or manually via
  `load-image`.
- Add bracketed tuples as tuple constructor.
- Add partition function to core library.
- Pre-compile core library into an image for faster startup.
- Add methods to parser values that mirror the api.
- Add janet\_getmethod to CAPI for easier use of method like syntax.
- Add get/set to abstract types to allow them to behave more
  like objects with methods.
- Add parser/insert to modify parser state programmatically
- Add debug/stacktrace for easy, pretty stacktraces
- Remove the status-pp function
- Update API to run-context to be much more sane
- Add :lflags option to cook/make-native
- Disallow NaNs as table or struct keys
- Update module resolution paths and format

## 0.3.0 - 2019-01-26
- Add amalgamated build to janet for easier embedding.
- Add os/date function
- Add slurp and spit to core library.
- Added this changelog.
- Added peg module (Parsing Expression Grammars)
- Move hand written documentation into website repository.<|MERGE_RESOLUTION|>--- conflicted
+++ resolved
@@ -2,14 +2,11 @@
 All notable changes to this project will be documented in this file.
 
 ## Unreleased - ???
-<<<<<<< HEAD
 - Silence warnings in some compilers.
-=======
 - Allow passing a second argument to `disasm`.
 - Add `cancel`. Resumes a fiber but makes it immediately error at the yield point.
 - Allow multi-line paste into built in repl.
 - Add `(curenv)`.
->>>>>>> 5dda83dc
 - Change `net/read`, `net/chunk`, and `net/write` to raise errors in the case of failures.
 - Add `janet_continue_signal` to C API. This indirectly enables C functions that yield to the event loop
   to raise errors or other signals.
